--- conflicted
+++ resolved
@@ -996,9 +996,6 @@
 
     for j, f in enumerate(mf):
         msd += f * single_tensor_msd(mevals[j], tau=tau)
-<<<<<<< HEAD
-    return msd
-=======
     return msd
 
 
@@ -1054,5 +1051,4 @@
         response[i, 0] = np.exp(-bvalue * csf_md) / A
         response[i, 1] = np.exp(-bvalue * gm_md) / A
 
-    return MultiShellResponse(response, sh_order, bvals)
->>>>>>> 5e4adff8
+    return MultiShellResponse(response, sh_order, bvals)