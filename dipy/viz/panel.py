import numpy as np
from dipy.utils.optpkg import optional_package
import itertools

fury, has_fury, setup_module = optional_package('fury')

<<<<<<< HEAD
if have_fury:
    from dipy.viz import actor, ui, colormap
    from dipy.viz.gmem import HORIZON
=======
if has_fury:
    from dipy.viz import actor, ui
>>>>>>> 2ff8ace1


def build_label(text, font_size=18, bold=False):
    """ Simple utility function to build labels

    Parameters
    ----------
    text : str
    font_size : int
    bold : bool

    Returns
    -------
    label : TextBlock2D
    """

    label = ui.TextBlock2D()
    label.message = text
    label.font_size = font_size
    label.font_family = 'Arial'
    label.justification = 'left'
    label.bold = bold
    label.italic = False
    label.shadow = False
    label.actor.GetTextProperty().SetBackgroundColor(0, 0, 0)
    label.actor.GetTextProperty().SetBackgroundOpacity(0.0)
    label.color = (0.7, 0.7, 0.7)

    return label


def _color_slider(slider):
    slider.default_color = (1, 0.5, 0)
    slider.track.color = (0.8, 0.3, 0)
    slider.active_color = (0.9, 0.4, 0)
    slider.handle.color = (1, 0.5, 0)


def _color_dslider(slider):
    slider.default_color = (1, 0.5, 0)
    slider.track.color = (0.8, 0.3, 0)
    slider.active_color = (0.9, 0.4, 0)
    slider.handles[0].color = (1, 0.5, 0)
    slider.handles[1].color = (1, 0.5, 0)


def slicer_panel(renderer, iren, data=None, affine=None, world_coords=False, pam=None, mask=None):
    """ Slicer panel with slicer included

    Parameters
    ----------
    renderer : Renderer
    iren : Interactor
    data : 3d ndarray
    affine : 4x4 ndarray
    world_coords : bool
        If True then the affine is applied.

    peaks : PeaksAndMetrics
        Default None

    Returns
    -------
    panel : Panel

    """

    orig_shape = data.shape
    print('Original shape', orig_shape)
    ndim = data.ndim
    tmp = data
    if ndim == 4:
        if orig_shape[-1] > 3:
            tmp = data[..., 0]
            orig_shape = orig_shape[:3]
            value_range = np.percentile(data[..., 0], q=[2, 98])
        if orig_shape[-1] == 3:
            value_range = (0, 1.)
            HORIZON.slicer_rgb = True
    if ndim == 3:
        value_range = np.percentile(tmp, q=[2, 98])

    if not world_coords:
        affine = np.eye(4)

    # renderer.add(actor.axes(scale=(50, 50, 50)))

    image_actor_z = actor.slicer(tmp, affine=affine, value_range=value_range,
                                 interpolation='nearest', picking_tol=0.025)

    tmp_new = image_actor_z.resliced_array()

    if len(data.shape) == 4:
        if data.shape[-1] == 3:
            print('Resized to RAS shape ', tmp_new.shape)
        else:
            print('Resized to RAS shape ', tmp_new.shape + (data.shape[-1],))
    else:
        print('Resized to RAS shape ', tmp_new.shape)

    shape = tmp_new.shape

    if pam is not None:

        peaks_actor_z = actor.peak_slicer(pam.peak_dirs, None,
                                          mask=mask, affine=affine,
                                          colors=None)

    slicer_opacity = 1.
    image_actor_z.opacity(slicer_opacity)

    image_actor_x = image_actor_z.copy()
    x_midpoint = int(np.round(shape[0] / 2))
    image_actor_x.display_extent(x_midpoint,
                                 x_midpoint, 0,
                                 shape[1] - 1,
                                 0,
                                 shape[2] - 1)

    image_actor_y = image_actor_z.copy()
    y_midpoint = int(np.round(shape[1] / 2))
    image_actor_y.display_extent(0,
                                 shape[0] - 1,
                                 y_midpoint,
                                 y_midpoint,
                                 0,
                                 shape[2] - 1)

    renderer.add(image_actor_z)
    renderer.add(image_actor_x)
    renderer.add(image_actor_y)

    if pam is not None:
        renderer.add(peaks_actor_z)

    line_slider_z = ui.LineSlider2D(min_value=0,
                                    max_value=shape[2] - 1,
                                    initial_value=shape[2] / 2,
                                    text_template="{value:.0f}",
                                    length=140)

    _color_slider(line_slider_z)

    def change_slice_z(slider):
        z = int(np.round(slider.value))
        HORIZON.slicer_curr_actor_z.display_extent(0, shape[0] - 1,
                                                   0, shape[1] - 1, z, z)
        if pam is not None:
            HORIZON.slicer_peaks_actor_z.display_extent(0, shape[0] - 1,
                                                        0, shape[1] - 1, z, z)
        HORIZON.slicer_curr_z = z

    line_slider_x = ui.LineSlider2D(min_value=0,
                                    max_value=shape[0] - 1,
                                    initial_value=shape[0] / 2,
                                    text_template="{value:.0f}",
                                    length=140)

    _color_slider(line_slider_x)


    def change_slice_x(slider):
        x = int(np.round(slider.value))
        HORIZON.slicer_curr_actor_x.display_extent(x, x, 0, shape[1] - 1, 0,
                                                   shape[2] - 1)
        HORIZON.slicer_curr_x = x
        HORIZON.window_timer_cnt+=100


    line_slider_y = ui.LineSlider2D(min_value=0,
                                    max_value=shape[1] - 1,
                                    initial_value=shape[1] / 2,
                                    text_template="{value:.0f}",
                                    length=140)

    _color_slider(line_slider_y)

    def change_slice_y(slider):
        y = int(np.round(slider.value))

        HORIZON.slicer_curr_actor_y.display_extent(0, shape[0] - 1, y, y,
                                                   0, shape[2] - 1)
        HORIZON.slicer_curr_y = y

    double_slider = ui.LineDoubleSlider2D(length=140,
                                          initial_values=value_range,
                                          min_value=tmp.min(),
                                          max_value=tmp.max(),
                                          shape='square')

    _color_dslider(double_slider)

    def apply_colormap(r1, r2):
        if HORIZON.slicer_rgb:
            return

        if HORIZON.slicer_colormap == 'disting':
            # use distinguishable colors
            rgb = colormap.distinguishable_colormap(nb_colors=256)
            rgb = np.asarray(rgb)
        else:
            # use matplotlib colormaps
            rgb = colormap.create_colormap(np.linspace(r1, r2, 256),
                                           name=HORIZON.slicer_colormap,
                                           auto=True)
        N = rgb.shape[0]

        lut = colormap.vtk.vtkLookupTable()
        lut.SetNumberOfTableValues(N)
        lut.SetRange(r1, r2)
        for i in range(N):
            r, g, b = rgb[i]
            lut.SetTableValue(i, r, g, b)
        lut.SetRampToLinear()
        lut.Build()

        HORIZON.slicer_curr_actor_z.output.SetLookupTable(lut)
        HORIZON.slicer_curr_actor_z.output.Update()

    def on_change_ds(slider):

        values = slider._values
        r1, r2 = values
        apply_colormap(r1, r2)

    double_slider.on_change = on_change_ds

    opacity_slider = ui.LineSlider2D(min_value=0.0,
                                     max_value=1.0,
                                     initial_value=slicer_opacity,
                                     length=140,
                                     text_template="{ratio:.0%}")

    _color_slider(opacity_slider)

    def change_opacity(slider):
        slicer_opacity = slider.value
        HORIZON.slicer_curr_actor_x.opacity(slicer_opacity)
        HORIZON.slicer_curr_actor_y.opacity(slicer_opacity)
        HORIZON.slicer_curr_actor_z.opacity(slicer_opacity)

    volume_slider = ui.LineSlider2D(min_value=0,
                                    max_value=data.shape[-1] - 1,
                                    initial_value=0,
                                    length=140,
                                    text_template="{value:.0f}", shape='square')

    _color_slider(volume_slider)

    def change_volume(istyle, obj, slider):
        vol_idx = int(np.round(slider.value))
        HORIZON.slicer_vol_idx = vol_idx

        renderer.rm(HORIZON.slicer_curr_actor_x)
        renderer.rm(HORIZON.slicer_curr_actor_y)
        renderer.rm(HORIZON.slicer_curr_actor_z)

        tmp = data[..., vol_idx]
        image_actor_z = actor.slicer(tmp,
                                     affine=affine,
                                     value_range=value_range,
                                     interpolation='nearest',
                                     picking_tol=0.025)

        tmp_new = image_actor_z.resliced_array()
        HORIZON.slicer_vol = tmp_new

        z = HORIZON.slicer_curr_z
        image_actor_z.display_extent(0, shape[0] - 1,
                                     0, shape[1] - 1,
                                     z,
                                     z)

        HORIZON.slicer_curr_actor_z = image_actor_z
        HORIZON.slicer_curr_actor_x = image_actor_z.copy()

        if pam is not None:
            HORIZON.slicer_peaks_actor_z = peaks_actor_z

        x = HORIZON.slicer_curr_x
        HORIZON.slicer_curr_actor_x.display_extent(x,
                                                   x, 0,
                                                   shape[1] - 1, 0,
                                                   shape[2] - 1)

        HORIZON.slicer_curr_actor_y = image_actor_z.copy()
        y = HORIZON.slicer_curr_y
        HORIZON.slicer_curr_actor_y.display_extent(0, shape[0] - 1,
                                                   y,
                                                   y,
                                                   0, shape[2] - 1)

        HORIZON.slicer_curr_actor_z.AddObserver('LeftButtonPressEvent',
                                                left_click_picker_callback,
                                                1.0)
        HORIZON.slicer_curr_actor_x.AddObserver('LeftButtonPressEvent',
                                                left_click_picker_callback,
                                                1.0)
        HORIZON.slicer_curr_actor_y.AddObserver('LeftButtonPressEvent',
                                                left_click_picker_callback,
                                                1.0)
        renderer.add(HORIZON.slicer_curr_actor_z)
        renderer.add(HORIZON.slicer_curr_actor_x)
        renderer.add(HORIZON.slicer_curr_actor_y)

        if pam is not None:
            renderer.add(HORIZON.slicer_peaks_actor_z)

        r1, r2 = double_slider._values
        apply_colormap(r1, r2)

        istyle.force_render()

    def left_click_picker_callback(obj, ev):
        ''' Get the value of the clicked voxel and show it in the panel.'''

        event_pos = iren.GetEventPosition()

        obj.picker.Pick(event_pos[0],
                        event_pos[1],
                        0,
                        renderer)

        i, j, k = obj.picker.GetPointIJK()
        res = HORIZON.slicer_vol[i, j, k]
        try:
            message = '%.3f' % res
        except:
            message = '%.3f %.3f %.3f' % (res[0], res[1], res[2])
        picker_label.message = '({}, {}, {})'.format(str(i), str(j), str(k)) + ' ' + message

    HORIZON.slicer_vol_idx = 0
    HORIZON.slicer_vol = tmp_new
    HORIZON.slicer_curr_actor_x = image_actor_x
    HORIZON.slicer_curr_actor_y = image_actor_y
    HORIZON.slicer_curr_actor_z = image_actor_z

    if pam is not None:
        # change_volume.peaks_actor_z = peaks_actor_z
        HORIZON.slicer_peaks_actor_z = peaks_actor_z

    HORIZON.slicer_curr_actor_x.AddObserver('LeftButtonPressEvent',
                                            left_click_picker_callback,
                                            1.0)
    HORIZON.slicer_curr_actor_y.AddObserver('LeftButtonPressEvent',
                                            left_click_picker_callback,
                                            1.0)
    HORIZON.slicer_curr_actor_z.AddObserver('LeftButtonPressEvent',
                                            left_click_picker_callback,
                                            1.0)

    if pam is not None:
        HORIZON.slicer_peaks_actor_z.AddObserver('LeftButtonPressEvent',
                                                 left_click_picker_callback,
                                                 1.0)

    HORIZON.slicer_curr_x = int(np.round(shape[0] / 2))
    HORIZON.slicer_curr_y = int(np.round(shape[1] / 2))
    HORIZON.slicer_curr_z = int(np.round(shape[2] / 2))

    line_slider_x.on_change = change_slice_x
    line_slider_y.on_change = change_slice_y
    line_slider_z.on_change = change_slice_z

    double_slider.on_change = on_change_ds

    opacity_slider.on_change = change_opacity

    volume_slider.handle_events(volume_slider.handle.actor)
    volume_slider.on_left_mouse_button_released = change_volume

    # volume_slider.on_right_mouse_button_released = change_volume2

    line_slider_label_x = build_label(text="X Slice")
    line_slider_label_x.visibility = True
    x_counter = itertools.count()

    def label_callback_x(obj, event):
        line_slider_label_x.visibility = not line_slider_label_x.visibility
        line_slider_x.set_visibility(line_slider_label_x.visibility)
        cnt = next(x_counter)
        if line_slider_label_x.visibility and cnt > 0 :
            renderer.add(HORIZON.slicer_curr_actor_x)
        else:
            renderer.rm(HORIZON.slicer_curr_actor_x)
        iren.Render()

    line_slider_label_x.actor.AddObserver('LeftButtonPressEvent',
                                          label_callback_x,
                                          1.0)

    line_slider_label_y = build_label(text="Y Slice")
    line_slider_label_y.visibility = True
    y_counter = itertools.count()

    def label_callback_y(obj, event):
        line_slider_label_y.visibility = not line_slider_label_y.visibility
        line_slider_y.set_visibility(line_slider_label_y.visibility)
        cnt = next(y_counter)
        if line_slider_label_y.visibility and cnt > 0 :
            renderer.add(HORIZON.slicer_curr_actor_y)
        else:
            renderer.rm(HORIZON.slicer_curr_actor_y)
        iren.Render()

    line_slider_label_y.actor.AddObserver('LeftButtonPressEvent',
                                          label_callback_y,
                                          1.0)

    line_slider_label_z = build_label(text="Z Slice")
    line_slider_label_z.visibility = True
    z_counter = itertools.count()

    def label_callback_z(obj, event):
        line_slider_label_z.visibility = not line_slider_label_z.visibility
        line_slider_z.set_visibility(line_slider_label_z.visibility)
        cnt = next(z_counter)
        if line_slider_label_z.visibility and cnt > 0 :
            renderer.add(HORIZON.slicer_curr_actor_z)
        else:
            renderer.rm(HORIZON.slicer_curr_actor_z)

        iren.Render()

    line_slider_label_z.actor.AddObserver('LeftButtonPressEvent',
                                          label_callback_z,
                                          1.0)

    opacity_slider_label = build_label(text="Opacity")
    volume_slider_label = build_label(text="Volume")
    picker_label = build_label(text = '')
    double_slider_label = build_label(text='Colormap')

    def label_colormap_callback(obj, event):

        if HORIZON.slicer_colormap_cnt == len(HORIZON.slicer_colormaps):
            HORIZON.slicer_colormap_cnt = 0
        else:
            HORIZON.slicer_colormap_cnt += 1

        cnt = HORIZON.slicer_colormap_cnt
        HORIZON.slicer_colormap = HORIZON.slicer_colormaps[cnt]
        double_slider_label.message = HORIZON.slicer_colormap
        values = double_slider._values
        r1, r2 = values
        apply_colormap(r1, r2)
        iren.Render()

    double_slider_label.actor.AddObserver('LeftButtonPressEvent',
                                          label_colormap_callback,
                                          1.0)

    if data.ndim == 4:
        panel_size = (400, 400 + 100)
    if data.ndim == 3:
        panel_size = (400, 300 + 100)

    panel = ui.Panel2D(size=panel_size,
                       position=(850, 110),
                       color=(1, 1, 1),
                       opacity=0.1,
                       align="right")

    ys = np.linspace(0, 1, 10)

    panel.add_element(line_slider_z, coords=(0.4, ys[1]))
    panel.add_element(line_slider_y, coords=(0.4, ys[2]))
    panel.add_element(line_slider_x, coords=(0.4, ys[3]))
    panel.add_element(opacity_slider, coords=(0.4, ys[4]))
    panel.add_element(double_slider, coords=(0.4, (ys[7] + ys[8])/2.))

    if data.ndim == 4:
        if data.shape[-1] > 3 :
            panel.add_element(volume_slider, coords=(0.4, ys[6]))

    panel.add_element(line_slider_label_z, coords=(0.1, ys[1]))
    panel.add_element(line_slider_label_y, coords=(0.1, ys[2]))
    panel.add_element(line_slider_label_x, coords=(0.1, ys[3]))
    panel.add_element(opacity_slider_label, coords=(0.1, ys[4]))
    panel.add_element(double_slider_label, coords=(0.1, (ys[7] + ys[8])/2.))

    if data.ndim == 4:
        if data.shape[-1] > 3 :
            panel.add_element(volume_slider_label,
                              coords=(0.1, ys[6]))

    panel.add_element(picker_label, coords=(0.2, ys[5]))

    renderer.add(panel)

    # initialize colormap
    r1, r2 = value_range
    apply_colormap(r1, r2)

    return panel<|MERGE_RESOLUTION|>--- conflicted
+++ resolved
@@ -4,14 +4,9 @@
 
 fury, has_fury, setup_module = optional_package('fury')
 
-<<<<<<< HEAD
 if have_fury:
     from dipy.viz import actor, ui, colormap
     from dipy.viz.gmem import HORIZON
-=======
-if has_fury:
-    from dipy.viz import actor, ui
->>>>>>> 2ff8ace1
 
 
 def build_label(text, font_size=18, bold=False):
